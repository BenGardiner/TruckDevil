--- conflicted
+++ resolved
@@ -464,12 +464,8 @@
 
             # priority is bits 4-6 in byte 1 of message
             # (ex: byte 1 = 0x18, 0b00011000 = priority of 6)
-<<<<<<< HEAD
             priority = int(int(can_packet[0:2], 16) / 4)
-=======
-            priority = int(int(can_packet[0:2], 16)/4)
-            
->>>>>>> 167a0e0b
+
             # dlc (data length) is byte 5
             dlc = int(can_packet[8:10], 16)
 
@@ -699,13 +695,8 @@
 
             # priority is bits 4-6 in byte 1 of message
             # (ex: byte 1 = 0x18, 0b00011000 = priority of 6)
-<<<<<<< HEAD
             priority = int(int(can_packet[0:2], 16) / 4)
 
-=======
-            priority = int(int(can_packet[0:2], 16)/4)
-            
->>>>>>> 167a0e0b
             # dlc (data length) is byte 5
             dlc = int(can_packet[8:10], 16)
 
@@ -905,17 +896,10 @@
                 with self._lockM2:
                     # Adds end delimiter
                     self._m2.write((can_packet + data_transfer + '*') \
-<<<<<<< HEAD
                                    .encode('utf-8'))
                 time.sleep(0.01)
 
         # Sending non-multipacket message -
-=======
-                        .encode('utf-8')) 
-                #time.sleep(0.01)
-                
-        # Sending non-multipacket message - 
->>>>>>> 167a0e0b
         # if number of bytes to send is less than or equal to 8
         else:
             # The first half of pgn is pdu_format (byte 2)
@@ -1090,13 +1074,8 @@
 
                 # priority is bits 4-6 in byte 1 of message
                 # (ex: byte 1 = 0x18, 0b00011000 = priority of 6)
-<<<<<<< HEAD
                 priority = int(int(can_packet[0:2], 16) / 4)
 
-=======
-                priority = int(int(can_packet[0:2], 16)/4)
-                
->>>>>>> 167a0e0b
                 # Data length (dlc) is byte 5
                 dlc = int(can_packet[8:10], 16)
 
